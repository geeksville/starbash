

[repo]
kind = "preferences"

[aliases]
# aliases can be used to map non standard (or non english) frame names to standard terms
# This is also used to map filters based on common misspellings or variations.
# We assume the first listed option in the list is the 'canonical' name used for printing etc...

# frame types
dark = ["dark", "darks"]
flat = ["flat", "flats"]
bias = ["bias", "biases"]
light = ["light", "lights"]

# file suffixes
fits = ["fits", "fit"]

# filter names
SiiOiii = ["SiiOiii", "S2O3"]

# Duo is the name Dwarf3 uses for their HaOiii filter
HaOiii = ["HaOiii", "HaO3", "Duo"]

# Filter names for none/clear filters
# Astro is the name Dwarf3 uses for their IR cut filter
None = ["None", "Astro"]

camera_osc = ["OSC", "ZWO ASI2600MC Duo"]
camera_seestar = ["Seestar", "Seestar S50", "Seestar S30", "Seestar S30 Pro"]

# Passes SII 672.4nm and H-Beta 486.1nm lines
# Capturing of the two main emission wavebands in the deep red and blue at the same time
#
# The ALP-T dual band 3.5nm SII&Hb filter is a dual narrowband filter, which lets the deep
# red Sulfur-II 672.4nm and the blue Hydrogen-Beta 486.1nm lines through and is primarily
# engineered for color cameras to assist astrophotographers taking deep sky images with
# superior SNR(Signal to Noise Ratio). With an FWHM halfbandwidth designed at 3.5nm and
# achieving an optical density (OD) of 4.5 on unwanted wavelengths, it works strongly in
# blocking light pollution, moonlight, and airglow, leding to enhanced contrast in nebulae
# images by effectively passing the SII and H-beta emission lines signal only.
#
# http://www.antliafilter.com/pd.jsp?fromColId=2&id=160#_pp=2_671
SiiHb = ["SiiHb", "S2Hb"]


# List the initial search path to find other repos, when the app launches it always first loads this sb.toml file and this file should list all of the
# standard default repo locations.  When searching repos, repos listed LAST have precedence, so target file can override the root processing defaults,
# then the user prefs, then a live github URL or whatever

# [[repo-ref]]
# Possibly provide default repos via http from github?
# url = "https://github.com/geeksville/starbash-default-repo"

[[repo-ref]]

# Add our built-in recipes (FIXME, add a "resource" repo type for directories we expect to find inside
# our python blob)
# url = "pkg://recipes"
<<<<<<< HEAD
# We now (finally) fetch our recipes from the sister github repo via http
url = "https://raw.githubusercontent.com/geeksville/starbash-recipes/refs/heads/v0.1.21"
=======
# We now (finally) fetch our recipes from the sister github repo via http - We use tags (for now) to bind to
# a particular version of the repo
url = "https://raw.githubusercontent.com/geeksville/starbash-recipes/v0.1.22"
# FIXME until doit is merged into main, pull recipes from the the local git submodule
# url = "file:///workspaces/starbash/starbash-recipes"
>>>>>>> 3a184a27

# [[repo-ref]]

# recipe repos contain recipes (identified by name).  When any sb.toml file references
# a recipe the current path of all sources is searched to find that named recipe.

# the standard config includes a few key recipe repos, but interested users or tool
# vendors can define/provide their own

# add a place to find FOO.sb.toml files
# url = "http://fixme.com/foo-repo/somedir"

# test data.  Moved to user preferences (where it should should have been all along)
# [[repo-ref]]
# dir = "~/Pictures/telescope/from_astroboy"


# or inband?


# allow including multiple recipes FIXME old idea, not sure if needed.
# [[repo-ref]]

# looks for a file with this name and .py for the code and .toml for the config
# we'll expect that toml file to contain various [[recipe.*]] sections which will be loaded at this
# location in the sequence as if they were defined here
#by-file = "process-osc-dual-duo"
#by-url = "http:..."<|MERGE_RESOLUTION|>--- conflicted
+++ resolved
@@ -58,16 +58,11 @@
 # Add our built-in recipes (FIXME, add a "resource" repo type for directories we expect to find inside
 # our python blob)
 # url = "pkg://recipes"
-<<<<<<< HEAD
-# We now (finally) fetch our recipes from the sister github repo via http
-url = "https://raw.githubusercontent.com/geeksville/starbash-recipes/refs/heads/v0.1.21"
-=======
 # We now (finally) fetch our recipes from the sister github repo via http - We use tags (for now) to bind to
 # a particular version of the repo
 url = "https://raw.githubusercontent.com/geeksville/starbash-recipes/v0.1.22"
 # FIXME until doit is merged into main, pull recipes from the the local git submodule
 # url = "file:///workspaces/starbash/starbash-recipes"
->>>>>>> 3a184a27
 
 # [[repo-ref]]
 
